/*
 * Copyright (c) 2022, NVIDIA CORPORATION.  All rights reserved.
 *
 * NVIDIA CORPORATION and its licensors retain all intellectual property
 * and proprietary rights in and to this software, related documentation
 * and any modifications thereto.  Any use, reproduction, disclosure or
 * distribution of this software and related documentation without an express
 * license agreement from NVIDIA CORPORATION is strictly prohibited.
 */

#pragma once

#include <opus.h>

#include <cstdlib>
#include <cstring>
#include <istream>
#include <vector>

namespace riva::utils::opus {

/**
 * Wrapper for Opus encoder (based on lipopus implementation)
 */
class Encoder {
  OpusEncoder* encoder_;
  int32_t rate_;
  int32_t channels_;

 public:
  /**
   * Constructor
   * @param rate accepted 48000, 24000, 16000, 8000
   * @param channels 1 or 2
   */
  Encoder(int32_t rate, int32_t channels);
  ~Encoder();

  /**
   * Bitrate setter, 96000 might be good starting point for speech
   * @param bitrate
   */
  void SetBitrate(int bitrate) { opus_encoder_ctl(encoder_, OPUS_SET_BITRATE(bitrate)); }
  [[nodiscard]] int GetBitrate() const
  {
    int32_t rate;
    int err = opus_encoder_ctl(encoder_, OPUS_GET_BITRATE(&rate));
    return err == OPUS_OK ? rate : err;
  }

  /**
   * Variable bitrate setter
   * @param bitrate
   */
  void SetVarBitrate(int bitrate) { opus_encoder_ctl(encoder_, OPUS_SET_VBR(bitrate)); }
  [[nodiscard]] int GetVarBitrate() const
  {
    int32_t rate;
    int err = opus_encoder_ctl(encoder_, OPUS_GET_VBR(&rate));
    return err == OPUS_OK ? rate : err;
  }

  /**
   * 16-bit PCM to OPUS encoder. OPUS works with small frames of size 120..5760.
   * Each frame usually gets compressed in 1:10 ratio
   * @param pcm samples array
   * @param samples_encoded [out] samples encoded, might be les than pcm.size()
   * @return Array of encoded frames
   */
  [[nodiscard]] std::vector<std::vector<unsigned char>> EncodePcm(
      const std::vector<int16_t>& pcm, int32_t* samples_encoded = nullptr) const;

  /**
   * This function unifies multiple OPUS encoded frames into one container for sending it by wire.
   * @param opus
   * @return
   */
  [[nodiscard]] std::vector<unsigned char> SerializeOpus(
      const std::vector<std::vector<unsigned char>>& opus) const;

  template <typename T>
  void static StoreLittleEndian(unsigned char* os, T value, unsigned int size = sizeof(T))
  {
    int i = 0;
    for (; size; --size, value >>= 8) {
      os[i++] = static_cast<unsigned char>(value & 0xFF);
    }
  }

  /**
   * If requested rate is not supported this helper computes nearest supported one.
   * Returns 0 if no adjustment required.
   * @param rate
   * @return
   */
  static int32_t AdjustRateIfUnsupported(int32_t rate);

 private:
  /**
   * For performance reasons, we have to choose maximum possible frame size
   * @param ceiling
   * @return
   */
  [[nodiscard]] int32_t MaxPossibleFrameSize(int32_t ceiling) const;
<<<<<<< HEAD

=======
>>>>>>> 07e6e3da
};

}  // namespace riva::utils::opus<|MERGE_RESOLUTION|>--- conflicted
+++ resolved
@@ -102,10 +102,6 @@
    * @return
    */
   [[nodiscard]] int32_t MaxPossibleFrameSize(int32_t ceiling) const;
-<<<<<<< HEAD
-
-=======
->>>>>>> 07e6e3da
 };
 
 }  // namespace riva::utils::opus